--- conflicted
+++ resolved
@@ -213,39 +213,6 @@
         phi = 0.543
         theta = 0.6543
 
-<<<<<<< HEAD
-    def test_multi_mode_hermitian_expectation(self, shots, qvm, compiler):
-        """Test that arbitrary multi-mode Hermitian expectation values are correct"""
-        theta = 0.432
-        phi = 0.123
-
-        dev = plf.QVMDevice(device='2q-qvm', shots=10*shots)
-        dev.apply('RY', wires=[0], par=[theta])
-        dev.apply('RY', wires=[1], par=[phi])
-        dev.apply('CNOT', wires=[0, 1], par=[])
-
-        O = qml.expval.qubit.Hermitian
-        name = 'Hermitian'
-
-        A = np.array([[-6, 2+1j, -3, -5+2j],
-                      [2-1j, 0, 2-1j, -5+4j],
-                      [-3, 2+1j, 0, -4+3j],
-                      [-5-2j, -5-4j, -4-3j, -6]])
-
-        dev._expval_queue = [O(A, wires=[0, 1], do_queue=False)]
-        dev.pre_expval()
-
-        res = np.array([dev.expval(name, [0, 1], [A])])
-
-        # below is the analytic expectation value for this circuit with arbitrary
-        # Hermitian observable A
-        expected = 0.5*(6*np.cos(theta)*np.sin(phi)-np.sin(theta)*(8*np.sin(phi)+7*np.cos(phi)+3) \
-                    -2*np.sin(phi)-6*np.cos(phi)-6)
-
-        self.assertAllAlmostEqual(res, expected, delta=4/np.sqrt(shots))
-
-    @pytest.mark.parametrize("gate", plf.QVMDevice._operation_map) #pylint: disable=protected-access
-=======
         # test correct variance for <Z> of a rotated state
         dev.apply("RX", wires=[0], par=[phi])
         dev.apply("RY", wires=[0], par=[theta])
@@ -292,7 +259,6 @@
     @pytest.mark.parametrize(
         "gate", plf.QVMDevice._operation_map
     )  # pylint: disable=protected-access
->>>>>>> a962bb4c
     def test_apply(self, gate, apply_unitary, shots, qvm, compiler):
         """Test the application of gates"""
         dev = plf.QVMDevice(device="3q-qvm", shots=shots)
